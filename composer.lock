--- conflicted
+++ resolved
@@ -4,11 +4,7 @@
         "Read more about it at https://getcomposer.org/doc/01-basic-usage.md#installing-dependencies",
         "This file is @generated automatically"
     ],
-<<<<<<< HEAD
     "content-hash": "d4aa8b7676d535a5b9c7d0e320057072",
-=======
-    "content-hash": "4be9c9f629694fc34d079e99d86c7668",
->>>>>>> a6750b05
     "packages": [
         {
             "name": "mongodb/mongodb",
@@ -580,7 +576,6 @@
         },
         {
             "name": "friendsofphp/php-cs-fixer",
-<<<<<<< HEAD
             "version": "v2.16.0",
             "source": {
                 "type": "git",
@@ -591,18 +586,6 @@
                 "type": "zip",
                 "url": "https://api.github.com/repos/FriendsOfPHP/PHP-CS-Fixer/zipball/ceaff36bee1ed3f1bbbedca36d2528c0826c336d",
                 "reference": "ceaff36bee1ed3f1bbbedca36d2528c0826c336d",
-=======
-            "version": "v2.15.1",
-            "source": {
-                "type": "git",
-                "url": "https://github.com/FriendsOfPHP/PHP-CS-Fixer.git",
-                "reference": "20064511ab796593a3990669eff5f5b535001f7c"
-            },
-            "dist": {
-                "type": "zip",
-                "url": "https://api.github.com/repos/FriendsOfPHP/PHP-CS-Fixer/zipball/20064511ab796593a3990669eff5f5b535001f7c",
-                "reference": "20064511ab796593a3990669eff5f5b535001f7c",
->>>>>>> a6750b05
                 "shasum": ""
             },
             "require": {
@@ -632,16 +615,10 @@
                 "php-cs-fixer/accessible-object": "^1.0",
                 "php-cs-fixer/phpunit-constraint-isidenticalstring": "^1.1",
                 "php-cs-fixer/phpunit-constraint-xmlmatchesxsd": "^1.1",
-<<<<<<< HEAD
                 "phpunit/phpunit": "^5.7.27 || ^6.5.14 || ^7.1",
                 "phpunitgoodpractices/traits": "^1.8",
                 "symfony/phpunit-bridge": "^4.3",
                 "symfony/yaml": "^3.0 || ^4.0"
-=======
-                "phpunit/phpunit": "^5.7.27 || ^6.5.8 || ^7.1",
-                "phpunitgoodpractices/traits": "^1.8",
-                "symfony/phpunit-bridge": "^4.3"
->>>>>>> a6750b05
             },
             "suggest": {
                 "ext-mbstring": "For handling non-UTF8 characters in cache signature.",
@@ -684,11 +661,7 @@
                 }
             ],
             "description": "A tool to automatically fix PHP code style",
-<<<<<<< HEAD
             "time": "2019-11-03T13:31:09+00:00"
-=======
-            "time": "2019-06-01T10:32:12+00:00"
->>>>>>> a6750b05
         },
         {
             "name": "myclabs/deep-copy",
